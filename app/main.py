from fastapi import FastAPI, Request
from fastapi.middleware.cors import CORSMiddleware
from fastapi.responses import JSONResponse
import uvicorn
import os
from dotenv import load_dotenv
load_dotenv()

from .src.api.script_router import router as script_router
from .src.core.settings import settings

from .src.api.routes import router
from .src.api.document_routes import router as document_router
from .src.api.medical_bot_routes import router as medical_bot_router
from .src.api.video_transcription_routes import router as video_transcription_router
from .src.api.interior_design_routes import router as interior_design_router
from .src.api.menu_extraction_routes import router as menu_extraction_router
<<<<<<< HEAD
from .src.api.wine_api import router as wine_router
from .src.api.soil_api import router as soil_router
=======
from .src.api.n8n_webhook_routes import router as n8n_webhook_router
>>>>>>> 71f9ab32

app = FastAPI(title="TRT AI Bots API")

# Add CORS middleware
app.add_middleware(
    CORSMiddleware,
    allow_origins=["*"],
    allow_credentials=True,
    allow_methods=["*"],
    allow_headers=["*"],
)

# Include routers
app.include_router(router)
app.include_router(document_router, prefix="/api")
app.include_router(medical_bot_router, prefix="/api")
app.include_router(video_transcription_router, prefix="/api")
app.include_router(interior_design_router, prefix="/api")
app.include_router(menu_extraction_router, prefix="/api")
<<<<<<< HEAD
app.include_router(wine_router, prefix="/api")
app.include_router(soil_router, prefix="/api")
=======
app.include_router(script_router, prefix="/api")
app.include_router(n8n_webhook_router, prefix="/api")

# Error handling
@app.exception_handler(Exception)
async def global_exception_handler(request: Request, exc: Exception):
    return JSONResponse(
        status_code=500,
        content={"detail": f"An unexpected error occurred: {str(exc)}"},
    )
>>>>>>> 71f9ab32

if __name__ == "__main__":
    import uvicorn
    uvicorn.run(app, host="0.0.0.0", port=8000)<|MERGE_RESOLUTION|>--- conflicted
+++ resolved
@@ -15,12 +15,9 @@
 from .src.api.video_transcription_routes import router as video_transcription_router
 from .src.api.interior_design_routes import router as interior_design_router
 from .src.api.menu_extraction_routes import router as menu_extraction_router
-<<<<<<< HEAD
 from .src.api.wine_api import router as wine_router
 from .src.api.soil_api import router as soil_router
-=======
 from .src.api.n8n_webhook_routes import router as n8n_webhook_router
->>>>>>> 71f9ab32
 
 app = FastAPI(title="TRT AI Bots API")
 
@@ -40,10 +37,6 @@
 app.include_router(video_transcription_router, prefix="/api")
 app.include_router(interior_design_router, prefix="/api")
 app.include_router(menu_extraction_router, prefix="/api")
-<<<<<<< HEAD
-app.include_router(wine_router, prefix="/api")
-app.include_router(soil_router, prefix="/api")
-=======
 app.include_router(script_router, prefix="/api")
 app.include_router(n8n_webhook_router, prefix="/api")
 
@@ -54,7 +47,6 @@
         status_code=500,
         content={"detail": f"An unexpected error occurred: {str(exc)}"},
     )
->>>>>>> 71f9ab32
 
 if __name__ == "__main__":
     import uvicorn
